--- conflicted
+++ resolved
@@ -4,14 +4,9 @@
     "@semantic-release/git": "^10.0.1",
     "@semantic-release/github": "^10.0.6",
     "@semantic-release/release-notes-generator": "^14.0.1",
-<<<<<<< HEAD
-    "semantic-release": "^24.0.0",
-    "semantic-release-pull-request": "^1.0.0"
-=======
     "semantic-release": "^24.0.0"
   },
   "dependencies": {
     "@semantic-release/exec": "^6.0.3"
->>>>>>> f7fb84ba
   }
 }