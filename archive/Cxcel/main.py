# Cxcel/main.py
import argparse
import curses
import time

import pandas as pd
from flask import Flask, jsonify, render_template
from watchdog.events import FileSystemEventHandler
from watchdog.observers import Observer
import os

# Initialize Flask app
app = Flask(__name__)
filename = None


class TerminalCSVFileHandler(FileSystemEventHandler):
    """
    A file system event handler for terminal mode that updates the terminal
    display when the CSV file is modified.

    Attributes:
        stdscr (curses window object): The curses window used for rendering the
        CSV content. filename (str): The path to the CSV file being monitored.
    """

    def __init__(self, stdscr, filename):
        """
        Initialize the TerminalCSVFileHandler with the curses window and
        filename.

        Args:
            stdscr (curses window object): The curses window used for rendering
            the CSV content. filename (str): The path to the CSV file being
            monitored.
        """
        self.stdscr = stdscr
        self.filename = filename

    def on_modified(self, event):
        """
        Event handler for the modified event. Clears the screen and re-renders
        the CSV content when the file is modified.

        Args:
            event (FileSystemEvent): The event object representing the file
            system event.
        """
        if event.src_path == self.filename:
            self.stdscr.clear()
            render_csv(self.stdscr, self.filename)
            self.stdscr.refresh()


def get_column_widths(df, max_col_width=20):
    widths = [
        min(
            max(len(str(value)) for value in df[col].fillna("")), max_col_width
        )
        for col in df.columns
    ]
    header_widths = [
        min(len(str(header)), max_col_width) for header in df.columns
    ]
    return [max(w, h) for w, h in zip(widths, header_widths)]


def init_colors():
    curses.start_color()
    curses.init_pair(1, curses.COLOR_CYAN, curses.COLOR_BLACK)  # Header color
    curses.init_pair(2, curses.COLOR_WHITE, curses.COLOR_BLACK)  # Regular text


def render_csv(stdscr, file):
    df = pd.read_csv(file).fillna("")
    max_y, max_x = stdscr.getmaxyx()
    col_widths = get_column_widths(df)

    init_colors()

    header_str = " | ".join(
        str(df.columns[i]).ljust(col_widths[i]) for i in range(len(df.columns))
    )
    stdscr.attron(curses.color_pair(1))
    stdscr.addstr(0, 0, header_str)
    stdscr.attroff(curses.color_pair(1))

    # Calculate total line length based on column widths
    total_line_length = (
        sum(col_widths) + (len(col_widths) - 1) * 3
    )  # Adjust for separators
    stdscr.addstr(1, 0, "-" * total_line_length)

    for i, row in enumerate(df.itertuples(index=False), start=2):
        if i > max_y:
            break
        line = " | ".join(
            str(row[j]).ljust(col_widths[j]) for j in range(len(row))
        )
        stdscr.attron(curses.color_pair(2))
        stdscr.addstr(i, 0, line)
        stdscr.attroff(curses.color_pair(2))

    stdscr.refresh()


def run_in_terminal(stdscr, filename):
    curses.curs_set(0)
    render_csv(stdscr, filename)

    event_handler = TerminalCSVFileHandler(stdscr, filename)
    observer = Observer()
    observer.schedule(event_handler, filename, recursive=False)
    observer.start()

    try:
        while True:
            time.sleep(1)
    except KeyboardInterrupt:
        observer.stop()
    observer.join()


def run_terminal_viewer(filename):
    curses.wrapper(run_in_terminal, filename)


class CSVFileHandler(FileSystemEventHandler):
    def __init__(self, update_function):
        self.update_function = update_function

    def on_modified(self, event):
        if event.src_path == filename:
            self.update_function()


def read_csv_to_html(file):
    df = pd.read_csv(file).fillna("")
    return df.to_html(
        index=False,
        border=0,
        classes="table table-striped",
        table_id="csv-data",
    )


@app.route("/")
def index():
    return render_template("index.html", table=read_csv_to_html(filename))


@app.route("/update")
def update():
    return jsonify({"table": read_csv_to_html(filename)})


def run_web_server():
<<<<<<< HEAD
    import os
    debug_mode = os.getenv('FLASK_DEBUG', 'false').lower() in ['true', '1', 't']
=======
    debug_mode = os.getenv('FLASK_DEBUG', 'False').lower() in ['true', '1', 't']
>>>>>>> 53440ea4
    app.run(debug=debug_mode, use_reloader=True)


def main():
    global filename

    parser = argparse.ArgumentParser(description="CSV Viewer")
    parser.add_argument("--file", help="Path to the CSV file", required=True)
    parser.add_argument(
        "--web", action="store_true", help="Launch web interface"
    )
    args = parser.parse_args()

    filename = args.file

    if args.web:
        # Web mode
        observer = Observer()
        # Placeholder update function
        event_handler = CSVFileHandler(lambda: None)
        observer.schedule(event_handler, path=filename, recursive=False)
        observer.start()

<<<<<<< HEAD
        run_web_server()
=======
        debug_mode = os.getenv('FLASK_DEBUG', 'False').lower() in ['true', '1', 't']
        app.run(debug=debug_mode, use_reloader=True)
>>>>>>> 53440ea4

        try:
            while True:
                time.sleep(10)
        except KeyboardInterrupt:
            observer.stop()
        observer.join()
    else:
        # Terminal mode
        run_terminal_viewer(filename)  # Pass filename here


if __name__ == "__main__":
    main()<|MERGE_RESOLUTION|>--- conflicted
+++ resolved
@@ -155,12 +155,8 @@
 
 
 def run_web_server():
-<<<<<<< HEAD
     import os
     debug_mode = os.getenv('FLASK_DEBUG', 'false').lower() in ['true', '1', 't']
-=======
-    debug_mode = os.getenv('FLASK_DEBUG', 'False').lower() in ['true', '1', 't']
->>>>>>> 53440ea4
     app.run(debug=debug_mode, use_reloader=True)
 
 
@@ -183,13 +179,7 @@
         event_handler = CSVFileHandler(lambda: None)
         observer.schedule(event_handler, path=filename, recursive=False)
         observer.start()
-
-<<<<<<< HEAD
         run_web_server()
-=======
-        debug_mode = os.getenv('FLASK_DEBUG', 'False').lower() in ['true', '1', 't']
-        app.run(debug=debug_mode, use_reloader=True)
->>>>>>> 53440ea4
 
         try:
             while True:
