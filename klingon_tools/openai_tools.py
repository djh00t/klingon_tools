--- conflicted
+++ resolved
@@ -51,10 +51,7 @@
         ]
     )
 
-<<<<<<< HEAD
-=======
     signoff = f"\n\nSigned-off-by: {user_name} <{user_email}>"
->>>>>>> 2a1af79a
     commit_message += signoff
 
     logger.info(message=80 * "-", status="")
